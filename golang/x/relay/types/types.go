--- conflicted
+++ resolved
@@ -39,11 +39,7 @@
 )
 
 // Hash256DigestFromHex converts a hex into a Hash256Digest
-<<<<<<< HEAD
-func Hash256DigestFromHex(hexStr string) (btcspv.Hash256Digest, sdk.Error) {
-=======
-func Hash256DigestFromHex(hexStr string) (Hash256Digest, *sdkerrors.Error) {
->>>>>>> a7d4f9ca
+func Hash256DigestFromHex(hexStr string) (btcspv.Hash256Digest, *sdkerrors.Error) {
 	data := hexStr
 	if data[:2] == "0x" {
 		data = data[2:]
