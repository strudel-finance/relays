--- conflicted
+++ resolved
@@ -62,13 +62,8 @@
           `info/set${data.type}`,
           {
             height: block.data.height,
-<<<<<<< HEAD
-            time: block.data.time,
+            time: convertUnixTimestamp(block.data.timestamp),
             updatedAt: new Date()
-=======
-            time: convertUnixTimestamp(block.data.timestamp),
-            verifiedAt: new Date()
->>>>>>> 9db8b967
           },
           { root: true }
         )
